# Mezo USD

MUSD is a stablecoin that is minted by creating a loan against the borrowers crytpo assets, this is known as a Collateralized Debt Position (CDP).

MUSD is based on [Threshold USD](https://github.com/Threshold-USD/dev) which is a fork of [Liquity](https://github.com/liquity/dev) for the [Mezo Network](https://mezo.org).

## Architectural Overview

The protocol allows Bitcoin holders to mint MUSD (mezo USD stablecoins) by using their BTC as collateral. This means users can access USD-denominated liquidity while keeping their Bitcoin investment intact.

The primary components are how the...

- BTC is **custodied**.
- MUSD token maintains its **1 MUSD = $1 price peg**.
- system earns **fees**.

### Custody

A user opens up a position by calling `BorrowerOperations.openTrove`, providing BTC, and requesting MUSD. The BTC is routed to the `ActivePool`, where it stays until a user either...

- withdraws (via `BorrowerOperations.withdrawColl`)
- pays off their debt (via `BorrowerOperations.closeTrove`)
- is redeemed against (via `TroveManager.redeemCollateral`)
- gets liquidated (via `TroveManager.liquidate`)

Liquidated positions are either paid for by the `StabilityPool`, in which case the BTC is transferred there, or the debt and collateral are absorbed and redistributed to other users, in which case the BTC is transferred to the `DefaultPool`.

### Maintaining the Peg

We maintain the **price floor of $1** through arbitrage, an external USD <-> BTC price oracle, and the ability to redeem MUSD for BTC $1 for $1 (via `TroveManager.redeemCollateral`). Imagine that MUSD was trading for $0.80 on an exchange and that bitcoin is selling for 1 BTC = $100k. A arbitrageur with $800 could:

1. Trade $800 for 1000 MUSD
1. Redeem 1000 MUSD for 0.01 BTC ($1000 worth of BTC)
1. Sell 0.01 BTC for $1000

The arbitrageur started with $800 and ended with $1000 (ignoring fees). This trade _buys_ MUSD and _burns_ it (for the backing BTC), causing upwards price pressure. This trade continues to be effective until the price resets to $1.

We maintain a **price ceiling of $1.10** via the minimum 110% collateralization ratio. Imagine that MUSD for trading for $1.20 on an exchange, and that bitcoin is selling for 1 BTC = $100k. An arbitrageur with $100k could:

1. Buy 1 BTC (worth $100k)
1. Open up a trove with 1 BTC as collateral, and the maximum 90,909 MUSD as debt.
1. Sell 90,909 MUSD for $109,091.

The arbitrageur started with $100k and ended with $109k (ignoring fees). This trade _sells_ and _mints_ MUSD, causing downward price pressure. This trade continues to be effective until the price reaches $1.10.

### Fees

The protocol collects fees in four places:

- A borrowing rate of 0.1% (governable), which is added as debt to a trove but minted to governance.
- A redemption rate of 0.75% (governable), which is taken whenever a user redeems MUSD for BTC. For example, at 0.5%, whenever $100 of MUSD is redeemed, the user receives $99.50 worth of BTC and the protocol receives $0.50 worth of BTC.
- A refinancing rate, which operates like the borrowing rate.
- [Simple](https://www.investopedia.com/terms/s/simple_interest.asp), [fixed](https://www.creditkarma.com/credit/i/fixed-interest-rate) interest on the principal of the loan.

There is a global, governable interest rate that all new troves use when they are opened but after that, changes to the global interest rate do not impact any existing troves. At any time, a user is allowed to refinance to the global rate.

Simple interest is non-compounding. For example, if a user owes a principal of $10,000 at a 3% annual interest rate, then after a year, they will owe $300 in interest, and after another year (without paying), $600 in interest, and so on.

## Core Ideas

### Part of Ecosystem

The MUSD CDP is a part of the Mezo ecosystem. The interest and fees from MUSD flow into other parts of Mezo.

### Protocol Bootstrap Loan

In Liquity v1 deposits to the Stability Pool earn the LQTY token, this resulted in lots of mint and deposits to the Stability Pool. In MUSD there are no direct incentives for depositing into the Stability Pool, it is not anticipated that borrowers will deposit into the Stability Pool.

The Stability Pool is initallly populated with a bootstrapping loan. This can only leave the Stability Pool via liquidations.

![Minting the protocol bootstrap loan](images/protocolLoan.png)

Flow of Funds

1. The deployment process makes a call to mint the bootstrap loan to the PCV contract.
2. MUSD is minted to the PCV contract.
3. MUSD is then deposited from the PCV contract into the Stability Pool.

When the protocol's MUSD is withdrawn from the Stability Pool to the PCV contract it is first used to repay any outstanding protocol loan balance. This is to ensure that the bootstrap loan can not be withdrawn from the protocol.

It is anticipated that repayments on the protocol bootstrap loan will be made on a roughly weekly basis via calls to distributeMUSD in the PCV contract.

### Protocol Controlled Value

Protocol Owned Liquidty as the name suggests is owned by the protocol, it is intended to provide utility to the protocol regardless of market conditions and without requiring incentives for the liquidity to stay in place.

Over time as the protocol accrues interest and fees the bootstrap loan gets repaid and the portion of the MUSD in the Stability Pool that is Protocol Owned Liquidity increases.

#### Distributing fees with an active Protocol Loan

When the protocol is initialised with the fee recipient and an active protocol loan the following occurs.

![Active Protocol Loan and Fees](images/feesAndActiveProtocolLoan.png)

Flow of Funds

1. A user transaction triggers an event that results in a fee or interest collection events
2. MUSD is minted and sent to the PCV contract
3. A governance action triggers the movement of MUSD from the PCV contract to the PCV fee recipient address
4. A portion of the accrued MUSD is sent to the fee recipient
5. A portion of the MUSD is burnt to reduce the protocol loan.

#### Distributing fees when the Protocol Loan has been repaid

When the protocol is initialised with a fee recipient and the protocol loan has been repaid then the following occurs.

![Repaid Protocol Loan and Fees](images/feesAndRepaidProtocolLoan.png)

Flow of Funds

1. A user transaction triggers an event that results in a fee or interest collection events
2. MUSD is minted and sent to the PCV contract
3. A governance action triggers the movement of MUSD from the PCV contract to the PCV fee recipient address
4. A portion of the accrued MUSD is sent to the fee recipient
5. A portion of the MUSD is deposited into the Stability Pool.

#### Distribution of MUSD

The PCV contract has the ability to distribute the MUSD that it accrues from interest and fees. The fee split for how to use that MUSD can be set by governance.

To illustrate how the MUSD is distributed, assume the feeSplitPercentage is set to 60%

- Protocol Loan
  - feeRecipient is not set.
    - 100% of the amount pays down the loan.
  - feeRecipient is set
    - Loan repayment <= outstanding loan
      - 60% is used as a repayment of the Protocol loan.
      - 40% is sent to the feeRecipient.
    - Loan repayment > outstanding loan
      - Protocol loan is repaid.
      - 40% is sent to the feeRecipient.
      - Excess loan repayment amount is deposited into the Stability Pool.
- Protocol Loan has been repaid
  - feeRecipient is not set
    - 100% of the amount is deposited into the Stability Pool.
  - feeRecipient is set
    - 60% is deposited into the Stability Pool.
    - 40% is sent to the feeRecipient.

Note that the call to distribute MUSD does not require the entire balance of MUSD held by the PCV contract to be distributed. This means that the distributions to the feeRecipient from the PCV contract can be smoothed out.

The feeRecipient address in the PCV contract can be changed via governance.

#### Withdrawing MUSD

Withdrawing MUSD from the PCV contract is different to distributing MUSD. The call to withdraw MUSD can only be called after the protocol loan has been repaid, this withdraws MUSD to the contract owner, council address or treasury address rather than the fee recipient address.

![Withdrawing MUSD from the PCV contract](images/withdrawingMUSDfromPCV.png)

Flow of Funds

1. Governance requests withdrawing MUSD from the Stability Pool
2. MUSD is transferred from the Stability Pool to PCV
3. Governance withdraws MUSD

### Immutability and Upgradability

Unlike Liquity v1 the MUSD smart contracts are upgradable. This provides the flexibility to fix any small issues that arise after launch.

Substantial changes to the functionality would be done by deploying a new set of contracts and adding the new contracts to the MUSD token contracts mintlist and burnlist. This ensures that for any substantial changes the user must take an action to opt in and migrate funds between versions.

When the protocol has been battle tested in production the contracts will be hardened with the upgradability removed. This will give borrowers certainty.

### Liquidations

Whenever a trove becomes under-collateralized (sub 110% BTC value to debt), it is eligible for liquidation. We have two ways to liquidate troves: with the Stability pool (default), and with redistribution (fallback).

When a user (or bot) calls `TroveManager.liquidate` on a trove with sub-110% collateralization ratio, that user is rewarded with a $200 MUSD gas compensation as well as 0.5% of the trove's collateral. Then, the Stability pool burns MUSD to cover all of the trove's debt and seizes the remaining 99.5% of the trove's collateral. It is important to note that anyone is able to execute the call to trigger the liquidation and that they do not require a MUSD balance to take the liquidation, the liquidator only spends BTC on gas for the transaction.

Liquidations can be triggered on individual loans with `TroveManager.liquidate` or on a list of loans with `TroveManager.batchLiquidateTroves`.

#### Liquidation using the Stability Pool

When the Stability Pool has sufficent funds to cover the liquidated loan/s debt, the Stability Pool burns MUSD to cover all of the trove's debt and seizes the remaining 99.5% of the trove's collateral. The MUSD burnt to cover the debt is done proportionately across all MUSD deposits in the Stability Pool, in exchange the Stability Pool depositor has a right to claim the same proportion of the collateral from the liquidation.

![Liquidation using the Stability Pool flow](images/liquidationUsingStabilityPool.png)

Flow of Funds

1. Liquidator sends liquidation request to Trove Manager
2. Liquidator receives gas compensation (MUSD)
3. Stability Pool burns the MUSD required to buy the debt
4. Liquidator receives 0.5% of the liquidated BTC
5. Remaining BTC collateral is sent from the Active Pool to the Stability Pool

Anyone can deposit into the Stabily Pool and proportionately acquire discounted BTC when a liquidation occurs, however it is not expected that users will deposit into the Stability Pool. Unlike Liquity v1 there are no direct incentives for depositing into the Stability Pool. This means the yield from being a Stability Pool depositor would be purely based on the liquidations that occur.

The liquidity source for the Stability Pool is intended to initially be from the [protocol loan](#protocol-bootstrap-loan) and for this balance to grow over time through interest and fees.

#### Liquidation greater than the Stability Pool balance

If there are insufficent funds in the Stability Pool to cover the liquidated loan/s debt, the Stability Pool covers as much debt as it can, burning MUSD in exchange for the collatearl. The remaining debt and collateral is proportionately redistrubuted across the remaining loans.

![Liquidation partially using the Stability Pool flow](images/liquidationPartiallyUsingStabilityPool.png)

Flow of Funds

1. Liquidator sends liquidation request to Trove Manager
2. Liquidator receives gas compensation (MUSD)
3. Stability Pool burns the MUSD required to buy the debt
4. Liquidator receives 0.5% of the liquidated BTC
5. BTC is sent from the Active Pool to the Stability Pool
6. BTC for debt that cant be covered by the Stability Pool is sent to the Default Pool
7. When active loans next have a borrower operation, redemption or liquidation they take on a proportionate amount of the liquidated debt and collateral which results in their share of the liquidated BTC being moved back to the Active Pool.

#### Liquidation when the Stability Pool is empty.

If the Stability Pool is empty, we redistribute both the debt and collateral. All of the debt and collateral is sent to the Default Pool, where a user's ownership of the default pool is equal to their proportional ownership of all deposited collateral. The newly acquired collateral and debt are included for all purposes: calculating collateralization ratio, redemptions, closing a trove, etc.

![Liquidation when the Stability Pool is empty flow](images/liquidationWithEmptyStabilityPool.png)

Flow of Funds

1. Liquidator sends liquidation request to Trove Manager
2. Liquidator receives gas compensation (MUSD)
3. Liquidator receives 0.5% of the liquidated BTC
4. BTC is sent from the ActivePool to the DefaultPool for proportionate redistribution to other loans.
5. When active loans next have a borrower operation, redemption or liquidation they take on a proportionate amount of the liquidated debt and collateral which results in their share of the liquidated BTC being moved back to the Active Pool.

The pending debt does not accrue interest until it has been applied to a borrowers loan.

Note that when a redistribution of debt and collateral from a liquidated loan is done across the other loans, no external liquidty source is required.

#### Liquidations and Protocol Owned Liquidity

The Stability Pool is initially seeded with a [bootstrap loan](#protocol-bootstrap-loan) against the protocol's future fees, over time the MUSD minted as part of this loan is converted into Protocol Owned Liquidity through fees and interest being burnt by the PCV contract.

BTC acquired by the protocol through liquidations may be converted back into MUSD and redeposited into the Stablity Pool depending on the maturity and state of the protocol at the time of liquidation.

##### Rebalancing Large Liquidations

In the early days of Liquity v1 the protocol almost had to deal with a stress test from a large deposit that was a disproportionate amount of the TVL getting liquiditated. This could have resulted in cascading liquidations with sustained negative price action.

The protocol loan is intended to help mitigate this circumstance.

If this scenario was to arise early into the life of MUSD where a $100M liquidation emptied the Stability Pool. This might leave $109M of BTC in the Stability Pool and insufficent BTC in the Active Pool to honour redemptions for all of the circulating MUSD. In this event the governance process that manages the PCV contract would withdraw the BTC from the Stability Pool and open a loan to borrow MUSD against BTC to get the BTC back into the Active Pool so that redemptions are able to honour requests. The borrowed MUSD would then be deposited into the Stability Pool.

![Rebalancing large liquidation into MUSD](images/rebalancingLargeLiquidationIntoMUSD.png)

Flow of Funds

1. Governance requests withdrawing BTC from Stability Pool
2. BTC is transferred from Stability Pool to PCV
3. Governance withdraws BTC
4. Governance deposits BTC into Borrower Operations to open a loan
5. MUSD Borrow fee is sent to PCV
6. MUSD is sent to governance
7. Governance deposits MUSD back into PCV
8. PCV transfers MUSD back to Stability Pool

This would result in a decrease in the total MUSD in the Stability Pool as the collateralisation requirements to open at a safe collateralisation level. However it is important to note that the Stability Pool balance would be replenished over time through interest and fees.

##### Rebalancing Small Liquidations

For smaller liquidations the governance process that manages the PCV contract would withdraw BTC from the Stability Pool and swap to MUSD then redeposit into the Stability Pool.

When the protocol's Stability Pool deposit is used to offset liquidations, that results in BTC from the liquidated loans to be in the Stability Pool. The governance process is able to withdraw the BTC to exchange it into MUSD to redeposit into the Stability Pool.

![Rebalancing BTC into MUSD](images/rebalancingBTCintoMUSD.png)

Flow of Funds

1. Governance requests withdrawing BTC from Stability Pool
2. BTC is transferred from Stability Pool to PCV
3. Governance withdraws BTC
4. Governance swaps BTC
5. Governance recieves MUSD
6. Governance deposits MUSD back into PCV
7. PCV transfers MUSD back to Stability Pool

Initially this process would be manually executed via a governance multisig and eventually automated with a smart contract once routing liqudity on Mezo has matured. This is to ensure the Protocol Owned Liquidity does not get raided by MEV while the infrastructure for the new chain matures.

#### Liquidations and the last loan

The system requires atleast one active loan, if there is only one loan in the system it can not be liquidated. Liquidations require there to be other troves to distribute the debt and collateral to if the Stability Pool is empty.

#### Liquidations and bad debt

It is anticipated that bad debt would be a low probability event due to the following:

- Low cost for liquidators to trigger a liquidation.
- Liquidators receive 200 MUSD + 0.5% of the liquidated collateral.
- Fast block times on Mezo should lead to quick finality when a liquidation become available.
- The price oracle updates on a per block basis.
- There is a 10% margin for profitable liquidations.
- Redistribution of debt and collateral from liquidations when the Stability Pool is empty do not require an external liquidity source to complete the liquidation.

### Stability Pool

The Stability Pool provides a mechanism to socialize liquidations. Users deposit MUSD into the pool, and the stability pool has first priority to provide MUSD to liquidate troves and seize collateral.

In effect, the Stability Pool is buying BTC at a discount from liquidated troves. If a trove has $10000 in debt backed by $11000 worth of BTC, then when that trove is liquidated, the pool loses $10000 MUSD and gains $10,945 worth of BTC. In effect, they were able to buy $10945 worth of BTC for $10000 which is a ~9% discount.

Users own shares of the pool, and when they exit the pool, they withdraw both their MUSD and their share of seized BTC.

For example, say that the pool currently has $20000 MUSD. A user deposits $5000 MUSD. They would own 5000 shares out of 25000 shares. Later, the pool burns $3000 MUSD and seizes $3270 worth of BTC and the user decides to exit. The pool still has 25000 shares, but now has $22000 MUSD and $3270 BTC. The user withdraws `5000 / 25000 * $22000 = $4400` MUSD and `5000 / 25000 * $3270 = $654` worth of BTC.

The Stability pool is seeded by a bootstrap loan given to governance. $100m MUSD is minted against future fees, and the `PCV` contract assumes $100m of debt. That $100m MUSD is deposited directly into the Stability Pool. 50% of all [protocol fees](#fees) are burned to incrementally pay off this bootstrap loan.

### Redemptions

A user may call `TroveManager.redeemCollateral` to burn MUSD to obtain BTC, $1 for $1 worth (minus the redemption fee). This is the main mechanism [maintaining the peg](#maintaining-the-peg).

The trove with the lowest collateral ratio (but above the 110% liquidation threshold) has an equivalent amount of debt canceled, and then their BTC is trasferred to the redeeming user. This has a net effect of _raising_ their collateral ratio.

For example, say that...

- Alice has $1000 debt backed by $1300 collateral (130% ratio)
- Bob has $1000 debt backed by $2000 collatearl (200% ratio)

Carol redeems $50. Alice's debt and collateral are reduced by $50. Carol receives `$50 * .995 = $49.75` worth of BTC, and the protocol receives `$50 * .005 = $0.25` as a redemption fee.

Alice now has $950 debt backed by $1250 collateral (132% ratio).

Someone's full debt can be cancelled in this way. For example, if Carol redeemed $1000 instead of $50, then Alice's debt would be fully paid, and she would be left with $300 worth of collateral. The remaining collateral is sent to the `CollSurplusPool`. Alice can collect it by calling `BorrowerOperations.claimCollateral`.

<<<<<<< HEAD
The `minNetDebt` value is used to prevent the list of active loans being filled up with nearly empty troves, filling the sorted loans list with lots of nearly empty troves could be used to cause redemption requests to fail by running out of gas. Note that the redemption amount must leave the loan with a debt level greater than the `minNetDebt` value, this is initialised at 1800 MUSD but can be changed through governance, it can be increased or reduced as low as 50 MUSD.

#### Partial Loan Redemption

When the redemption amount is less than the debt of the loan with the lowest collateralisation this results in a partial redemption.

![Partial Loan Redemption](images/partialRedemption.png)

Flow of Funds

1. Redeemer deposits MUSD into Borrower Operation contract
2. MUSD is burnt
3. BTC is sent to the Redeemer
4. Redemption fee is sent to PCV

#### Full Loan Redemption

When the redemption amount is greater than a loans value, that loan become fully redeemed. The remaining redemption amount is then applied to the next loan, this continues until the full redemption amount is fulfilled.

![Full loan Redemption](images/fullRedemption.png)

Flow of Funds

1. Redeemer deposits MUSD into BorrowerOperation contract and fully redeems a borrowers debt
2. MUSD is burnt
3. BTC is sent to the Redeemer
4. Redemption fee is sent to PCV
5. Borrowers excess BTC is sent to the CollSurplusPool
6. Liquidation reserve is burnt
=======
#### Prerequisites
- The Total Collateral Ratio (TCR) must be above the Minimum Collateral Ratio (MCR)
- The redeemer must have sufficient MUSD balance
- The redemption amount must be greater than zero

#### Partial Redemptions

Most redemptions include a partial redemption, because the redeemed amount rarely matches a series of Troves' entire debt exactly.

After a partial redemption, the Trove—with its collateral and debt reduced—is re-inserted into the sorted list and remains active.

Caveat: a partial redemption must never leave a Trove with less than the protocol’s minimum debt. If redeeming the final Trove in the sequence would push its debt below that floor, the system redeems only the maximum amount that keeps the Trove at or above the minimum, and any unused MUSD is returned. This permissible amount can be pre-calculated when generating redemption hints, as discussed later.

#### Calculating Redemption Hints

The system calculates hints by:
1. Finding the first trove with ICR >= MCR
2. Simulating the redemption to determine the final state
3. Computing the nominal ICR for partial redemptions
4. Finding the correct position in the sorted troves list

See the code below for an example:
```typescript
// Get redemption hints
const {
    firstRedemptionHint,        // First trove to redeem from
    partialRedemptionHintNICR,  // Nominal ICR of the last trove after partial redemption
    truncatedAmount            // Maximum amount that can be redeemed
} = await hintHelpers.getRedemptionHints(
    redemptionAmount,
    currentPrice,
    maxIterations
);

// Get insert position hints
const { 
    upperPartialRedemptionHint,
    lowerPartialRedemptionHint 
} = await sortedTroves.findInsertPosition(
    partialRedemptionHintNICR,
    redeemerAddress,
    redeemerAddress
);

// Perform redemption
if (truncatedAmount > 0) {
  await troveManager.redeemCollateral(
    truncatedAmount,
    firstRedemptionHint,
    upperPartialRedemptionHint,
    lowerPartialRedemptionHint,
    partialRedemptionHintNICR,
    maxIterations
  );
}
```

#### Common Issues and Solutions

1. **Redemption Reverts**
  - If no collateral can be drawn (all troves below MCR)
  - If partial redemption would leave a trove below minimum debt
  - If hints are outdated (another transaction modified the system)

2. **Partial Redemption Failures**
  - Ensure hints are up to date
  - Consider splitting large redemptions into smaller amounts
  - Use the `truncatedAmount` from `getRedemptionHints` to know the maximum redeemable amount
>>>>>>> d0f2e5f3

## Supporting Ideas

### Gas Compensation

When a user opens up a trove, an extra flat $200 MUSD is minted for gas compensation, sent to the `GasPool`, and added to the borrower's debt. This debt is included when calculating the user's collateral ratio.

When a trove is liquidated, the whole debt (including the $200 gas compensation) is paid. The initiator of the liquidation is sent the $200 gas compensation, to offset any gas they might pay to call the liquidation function, especially in times of high network traffic.

In other situations (redemption, closing a trove, repaying debt), the last $200 of debt of a trove is paid by the Gas Pool.

For example, say that Alice wants to mint $2000 MUSD with $3000 of BTC as collateral. Alice will receive $2000, $200 will be sent to the Gas Pool, and a borrowing fee of $10 (0.5%) is sent to the protocol.

Alice's total debt, for liquidations or calculating collateral ratios, is $2210.

If Bob liquidates Alice, The stability pool burns $2210 and the Gas Pool sends Bob $200.

If Bob fully redeems Alice, only $2010 can be redeemed; the Gas Pool burns the remaining $200 to close Alice's trove.

If Alice closes her own trove, she only needs to pay back $2010; the Gas Pool will burn the remaining $200 to pay off all of the debt.

### Recovery Mode

If the Total Collateral Ratio (TCR), the value of all of the collateral divided by the total debt, of the system ever falls below the Critical Collateral Ratio (CCR) of 150%, we enter into Recovery Mode.

In Recovery Mode...

- We require that newly opened troves have at least 150% (the CCR) collateral, rather than the normal 110%.
- We do not charge an borrowing rate.
- We do not allow users to close troves.
- Debt increases must be in combination with collateral increases such that the trove's collateral ratio improves _and_ is above 150%.
- Users cannot refinance their trove.

Each of these changes ensures the system returns back to above 150% TCR quickly.

### Pending Funds

If the Stability Pool has insufficient funds to cover all of the trove debt, we redistribute both the debt and collateral. All of the debt and collateral is sent to the Default Pool, where a user's ownership of the default pool is equal to their proprotional ownership of all deposited collateral.

As a gas optimization, we track the these funds as "pending", so each borrower has pending collateral, pending principal, and pending interest, which are moved out of the default pool and back to the active pool the next time a borrower interacts with their trove.

`TroveManager.sol` maintains `L_Collateral`, `L_Principal`, and `L_Interest`, which tracks the total amount of pending collateral, principal, and interest in the default pool, per unit of collateral in the system. On a user level, we track snapshots of those values, so we can calculate the pending funds of a user when they interact with the system.

For example, if `rewardSnapshots[_borrower].collateral < L_Collateral`, then the user has pending collateral.

## Key Changes from THUSD

Much of MUSD comes from [Threshold USD](https://github.com/Threshold-USD/dev), but there are a few key differences to highlight:

### Fixed-Interest Borrowing

- **Global Interest Rate**: A single global interest rate applies to all newly opened troves.

- **Maintaining Interest Rates**: Once a trove is opened, it retains the interest rate at which it was created, even if the global rate changes. The interest rate on a trove can only be updated by the user through the `refinance` function.

- **Refinance Function**: The `refinance` function allows users to adjust their trove's debt to the new global interest rate. This process incurs a refinancing fee, which is a configurable percentage of the issuance fee. Refinancing offers users the advantage of avoiding collateral movement while incurring lower fees compared to closing and reopening a trove at the updated rate.

- **Simple Interest**: Interest is calculated using a simple interest model rather than a compounding one.

- **Interest Payments**: Interest payments are directed to the PCV (Protocol Controlled Value). The allocation of these payments is governed and can be split between an arbitrary recipient and repayment of the bootstrap loan.

For further information, refer to [simpleInterest.md](simpleInterest.md).

### Additional Governance

- **Governance Control**: The interest rate and other critical parameters are controlled by governance. Changes to these parameters require a governance proposal and a minimum delay before they can be enacted.

- **Interest Rate Proposals**: New interest rates can be proposed by governance. These proposals must be approved after a minimum delay to ensure stability and predictability.

### Protocol Controlled Value (PCV)

The **Protocol Controlled Value (PCV)** contract is a key component of the system, responsible for managing fees collected from borrowing and refinancing. Below is an overview of how the PCV operates:

- **Fee Collection**: Borrowing fees and refinancing fees are directed to the PCV contract.

- **Fee Allocation**: Fees collected by the PCV are allocated to two purposes: paying down the bootstrap loan and sending funds to the gauge system.

- **Governable Split**: The allocation of fees between paying down the debt and the gauge system is governable. However, until the bootstrap loan is fully repaid, no more than **50% of the fees** can be sent to the gauge system.

- **Post-Debt Repayment**: Once the bootstrap loan is fully repaid, **100% of the fees** collected by the PCV are automatically sent to the gauge system.

### EIP-712 Signature Verification

The MUSD system implements EIP-712 signature verification through the `BorrowerOperationsSignatures` contract, allowing users to authorize operations on their troves without directly executing transactions.

- **Smart Contract Integration**: This mechanism enables other smart contracts to execute operations on behalf of users who have provided signed authorizations, facilitating integration with other DeFi protocols.

- **Supported Operations**: All major trove operations are supported, including opening troves, adjusting collateral and debt, refinancing, and closing troves.

- **Security Features**: Includes nonce tracking to prevent replay attacks and deadline parameters to ensure signatures expire after a specified time.

- **Authorization Flow**: The signature verification contract validates the user's signature before calling the corresponding restricted function in the BorrowerOperations contract.

This feature enhances user experience by enabling delegation of transaction execution while maintaining security through cryptographic verification of user intent. It also creates opportunities for third-party applications to build on top of MUSD by allowing them to manage user positions with proper authorization.

### No Special Recovery Mode Liquidations

Unlike THUSD, MUSD does not have special handling for liquidations during recovery mode. All liquidations follow a single process regardless of the system's collateralization ratio.

## System Overview

The MUSD system consists of four main contract groups:

```mermaid
graph TD
    subgraph TokenSystem["Token"]
        MUSD
    end
    subgraph Core["Core Protocol"]
        BorrowerOperations
        TroveManager
        StabilityPool
    end
    subgraph Pools["Asset Pools"]
        ActivePool
        DefaultPool
        CollSurplusPool
        GasPool
    end
    subgraph Support["Supporting Contracts"]
        BorrowerOperationsSignatures
        PriceFeed
        SortedTroves
        HintHelpers
        InterestRateManager
        PCV
    end
    TokenSystem-->Core
    Core-->Pools
    Pools-->Support
    linkStyle 0 stroke-opacity:1
    linkStyle 1 stroke-opacity:1
    linkStyle 2 stroke-opacity:1
```

- **Token (MUSD)**: The stablecoin at the heart of the system, designed to maintain a peg to USD.
- **Core Protocol**: Handles the main operations like opening/closing positions, managing collateral, and maintaining system stability
- **Asset Pools**: Manages the system's various collateral and liquidity pools
- **Supporting Contracts**: Provides essential services like price feeds, remote trove management, position sorting, and protocol-controlled value management

### Core Smart Contracts

<<<<<<< HEAD
`MUSD.sol` - the stablecoin token contract, which implements the ERC20 fungible token standard in conjunction with EIP-2612 and a mechanism that blocks (accidental) transfers to addresses like the StabilityPool and address(0) that are not supposed to receive funds through direct transfers. The contract mints, burns and transfers MUSD tokens.
=======
`MUSD.sol` - the stablecoin token contract, which implements the ERC20 fungible token standard in conjunction with EIP-2612. The contract mints, burns and transfers mUSD tokens.
>>>>>>> d0f2e5f3

`BorrowerOperations.sol` - contains the basic operations by which borrowers interact with their Trove: Trove creation, collateral top-up / withdrawal, stablecoin issuance and repayment. BorrowerOperations functions call in to TroveManager, telling it to update Trove state, where necessary. BorrowerOperations functions also call in to the various Pools, telling them to move collateral/Tokens between Pools or between Pool <> user, where necessary.

`BorrowerOperationsSignatures.sol` - contains `*WithSignature` functions that enable a third party (like a smart contract) to perform actions like adding and removing collateral and musd from a trove, given that the third party supplies a valid signature from the trove owner.

`InterestRateManager.sol` - handles operations for setting interest rates as well as interest related calculations.

`PriceFeed.sol` - provides price data for collateralization calculations.

`TroveManager.sol` - contains functionality for liquidations and redemptions. Also contains the state of each Trove - i.e. a record of the Trove’s collateral and debt. TroveManager does not hold value (i.e. collateral / other tokens). TroveManager functions call in to the various Pools to tell them to move collateral/tokens between Pools, where necessary.

`SortedTroves.sol` - Maintains a sorted list of Troves by Individual Collateral Ratio (ICR).

`StabilityPool.sol` - contains functionality for Stability Pool operations: making deposits, and withdrawing compounded deposits and accumulated collateral gains. Holds the MUSD Stability Pool deposits, and the collateral gains for depositors, from liquidations.

### MUSD Token - `MUSD.sol`

`startRevokeMintList(address _account)`: This function initiates the process of revoking a borrower operations contract's capability to mint new tokens. It first validates that the address provided in `_account` parameter is included in the `mintList`. Once verified, the function initializes the revocation process by updating `revokeMintListInitiated` with the current block timestamp and `pendingRevokedMintAddress` with the address passed in `_account` parameter.

`cancelRevokeMintList()`: It cancels the existing revoking mint process. The function first validates whether the `pendingRevokedMintAddress` is non-zero to confirm the presence of an ongoing pending revoking process. Once verified, it resets both `revokeMintListInitiated` and `pendingRevokedMintAddress` to zero and `address(0)` respectively, effectively finalizing the existing revoking process.

`finalizeRevokeMintList()`: This function revokes the minting capability to the borrower operations contract, previously designated in the `pendingRevokedMintAddress`. It executes only after the governance delay has elapsed following the `revokeMintListInitiated` timestamp. By finalizing the revoke mint process it resets the `pendingRevokedMintAddress` and `revokeMintListInitiated`.

`startAddMintList(address _account)`: This function initiates the process of adding a borrower operations contract's capability to mint new tokens. It first validates that the address provided in `_account` parameter isn't included in the `mintList`. Once verified, the function initializes the adding process by updating `addMintListInitiated` with the current block timestamp and `pendingAddedMintAddress` with the address passed in `_account` parameter.

`cancelAddMintList()`: It cancels the existing adding mint process. The function first validates whether the `addMintListInitiated` is non-zero to confirm the presence of an ongoing pending adding mint capability process. Once verified, it resets both `addMintListInitiated` and `pendingAddedMintAddress` to zero and `address(0)` respectively. Effectively finalizing the existing revoking process.

`finalizeAddMintList()`: This function adds the minting capability to the borrower operations contract, previously designated in the `pendingAddedMintAddress`. It executes only after the governance delay has elapsed following the `addMintListInitiated` timestamp. By finalizing the revoke mint process it resets the `pendingAddedMintAddress` and `addMintListInitiated`.

`startAddContracts(address _troveManagerAddress, address _stabilityPoolAddress, address _borrowerOperationsAddress, address _interestRateManagerAddress)`: This function initiates the process of integrating borrower operations, trove manager, stability pool, and interest rate manager contracts, enabling them to mint and burn MUSD tokens.

`cancelAddContracts()`: This function terminates the current process of adding contracts.

`finalizeAddContracts()`: This function adds the minting and burning capabilities to the borrower operations, trove manager, interest rate manager, and stability pool contracts previously designated in the `pendingBorrowerOperations`, `pendingStabilityPool`, `pendingInterestRateManager`, and `pendingTroveManager`. It executes only after the governance delay has elapsed following the `addContractsInitiated` timestamp.

`startRevokeBurnList(address _account)`: This function initiates the process of revoking a contract's capability to burn MUSD tokens.

`cancelRevokeBurnList()`: Cancels the existing revoking mint process.

`finalizeRevokeBurnList()`: This function revokes the minting capability from a contract, previously designated in the `pendingRevokedBurnAddress`. It executes only after the governance delay has elapsed following the `revokeBurnListInitiated` timestamp. By finalizing the revoke mint process it resets the `pendingRevokedBurnAddress` and `revokeBurnListInitiated`.

### Borrower Operations - `BorrowerOperations.sol`

`openTrove(uint _debtAmount, address _upperHint, address _lowerHint)`: payable function that creates a Trove for the caller with the requested debt, and the collateral received. Successful execution is conditional mainly on the resulting collateralization ratio which must exceed the minimum (110% in Normal Mode, 150% in Recovery Mode). In addition to the requested debt, extra debt is issued to pay the issuance fee, and cover the gas compensation.

`addColl(address _upperHint, address _lowerHint))`: payable function that adds the received collateral to the caller's active Trove.

`withdrawColl(uint _amount, address _upperHint, address _lowerHint)`: withdraws `_amount` of collateral from the caller’s Trove. Executes only if the user has an active Trove, the withdrawal would not pull the user’s Trove below the minimum collateralization ratio, and the resulting total collateralization ratio of the system is above 150%.

`withdrawMUSD(uint _amount, address _upperHint, address _lowerHint)`: issues `_amount` of MUSD from the caller’s Trove to the caller. Executes only if the Trove's collateralization ratio would remain above the minimum, and the resulting total collateralization ratio is above 150%.

`repayMUSD(uint _amount, address _upperHint, address _lowerHint)`: repay `_amount` of MUSD to the caller’s Trove, subject to leaving enough debt in the Trove for gas compensation.

`adjustTrove(address _borrower, uint _collWithdrawal, uint _debtChange, bool _isDebtIncrease, address _upperHint, address _lowerHint)`: enables a borrower to simultaneously change both their collateral and debt, subject to all the restrictions that apply to individual increases/decreases of each quantity with the following particularity: if the adjustment reduces the collateralization ratio of the Trove, the function only executes if the resulting total collateralization ratio is above 150%.

`closeTrove()`: allows a borrower to repay all debt, withdraw all their collateral, and close their Trove. Requires the borrower have an MUSD balance sufficient to repay their Trove's debt, excluding gas compensation - i.e. `(debt - MUSD_GAS_COMPENSATION)` MUSD.

`claimCollateral(address _user)`: when a borrower’s Trove has been fully redeemed from and closed, or liquidated in Recovery Mode with a collateralization ratio above 110%, this function allows the borrower to claim their collateral surplus that remains in the system (collateral - debt upon redemption; collateral - 110% of the debt upon liquidation).

`refinance()`: allows a borrower to move their debt to a new (presumably lower) interest rate. In addition to the original debt, extra debt is issued to pay the refinancing fee.

### BorrowerOperationsSignatures Functions - `BorrowerOpeationsSignatures.sol`

Each function requires a signature and deadline (when the signature is valid until). For examples of how to craft these signatures and deadlines, check out any of the `WithSignature` tests in `BorrowerOperations.test.ts`.

`addCollWithSignature(address _upperHint, address _lowerHint, address _borrower, bytes memory _signature, uint256 _deadline)`: payable function that adds the received collateral to the signer's active Trove.

`closeTroveWithSignature(address _borrower, bytes memory _signature, uint256 _deadline)`: allows a signer to repay all debt, withdraw all their collateral, and close their Trove. Requires the caller have an MUSD balance sufficient to repay the signer's Trove's debt, excluding gas compensation - i.e. `(debt - MUSD_GAS_COMPENSATION)` MUSD.

`adjustTroveWithSignature(uint256 _collWithdrawal, uint256 _debtChange, bool _isDebtIncrease,address _upperHint, address _lowerHint, address _borrower, bytes memory _signature, uint256 _deadline)`: enables a caller to simultaneously change a signer's collateral and debt, subject to all the restrictions that apply to individual increases/decreases of each quantity with the following particularity: if the adjustment reduces the collateralization ratio of the Trove, the function only executes if the resulting total collateralization ratio is above 150%.

`withdrawCollWithSignature(uint256 _amount, address _upperHint, address _lowerHint, address _borrower, bytes memory _signature, uint256 _deadline)`: withdraws `_amount` of collateral from the signer's Trove. Executes only if the signer has an active Trove, the withdrawal would not pull the signer's Trove below the minimum collateralization ratio, and the resulting total collateralization ratio of the system is above 150%.

`openTroveWithSignature(uint256 _debtAmount, address _upperHint, address _lowerHint, address _borrower, bytes memory _signature, uint256 _deadline)`: payable function that creates a Trove for the signer with the requested debt, and the collateral received from the caller. Successful execution is conditional mainly on the resulting collateralization ratio which must exceed the minimum (110% in Normal Mode, 150% in Recovery Mode). In addition to the requested debt, extra debt is issued to pay the issuance fee, and cover the gas compensation.

`withdrawMUSDWithSignature(uint256 _amount, address _upperHint, address _lowerHint, address _borrower, bytes memory _signature, uint256 _deadline)`: issues `_amount` of MUSD from the signer’s Trove to the signer. Executes only if the Trove's collateralization ratio would remain above the minimum, and the resulting total collateralization ratio is above 150%.

`repayMUSDWithSignature(uint256 _amount, address _upperHint, address _lowerHint, address _borrower, bytes memory _signature, uint256 _deadline)`: repay `_amount` of MUSD to the signer’s Trove from the caller, subject to leaving enough debt in the Trove for gas compensation.

`refinanceWithSignature(address _borrower, bytes memory _signature, uint256 _deadline)`: allows a caller to move the signer's debt to a new (presumably lower) interest rate. In addition to the original debt, extra debt is issued to pay the refinancing fee.

`claimCollateralWithSignature(address _borrower, bytes memory _signature, uint256 _deadline)`: when a signer’s Trove has been fully redeemed from and closed, or liquidated in Recovery Mode with a collateralization ratio above 110%, this function allows the caller to forward the signer's collateral surplus that remains in the system (collateral - debt upon redemption; collateral - 110% of the debt upon liquidation).

### TroveManager Functions - `TroveManager.sol`

`liquidate(address _borrower)`: callable by anyone, attempts to liquidate the Trove of `_user`. Executes successfully if `_user`’s Trove meets the conditions for liquidation (i.e. the Trove's ICR < the system MCR).

`batchLiquidateTroves(address[] calldata _troveArray)`: callable by anyone, accepts a custom list of Troves addresses as an argument. Steps through the provided list and attempts to liquidate every Trove, until it reaches the end or it runs out of gas. A Trove is liquidated only if it meets the conditions for liquidation. For a batch of 10 Troves, the gas costs per liquidated Trove are roughly between 75K-83K, for a batch of 50 Troves between 54K-69K.

`redeemCollateral(uint _MUSDAmount, address _firstRedemptionHint, address _upperPartialRedemptionHint, address _lowerPartialRedemptionHint, uint _partialRedemptionHintNICR, uint _maxIterations)`: redeems `_MUSDamount` of stablecoins for ether from the system. Decreases the caller’s MUSD balance, and sends them the corresponding amount of collateral. Executes successfully if the caller has sufficient MUSD to redeem. The number of Troves redeemed from is capped by `_maxIterations`.

`getCurrentICR(address _user, uint _price)`: computes the user’s individual collateralization ratio (ICR) based on their total collateral and total MUSD debt. Returns 2^256 -1 if they have 0 debt.

`getTroveOwnersCount()`: get the number of active Troves in the system.

`getPendingCollateral(address _borrower)`: get the pending collateral from liquidation redistribution events, for the given Trove.

`getPendingDebt(address _borrower)`: get the pending Trove debt (i.e. the amount of extra debt assigned to the Trove) from liquidation redistribution events.

`getEntireDebtAndColl(address _borrower)`: returns a Trove’s entire debt and collateral, which respectively include any pending debt rewards and collateral rewards from prior redistributions.

`getEntireSystemColl()`: Returns the systemic entire collateral allocated to Troves, i.e. the sum of the collateral in the Active Pool and the Default Pool.

`getEntireSystemDebt()` Returns the systemic entire debt assigned to Troves, i.e. the sum of the MUSDDebt in the Active Pool and the Default Pool.

`getTCR()`: returns the total collateralization ratio (TCR) of the system. The TCR is based on the entire system debt and collateral (including pending rewards).

`checkRecoveryMode()`: reveals whether the system is in Recovery Mode (i.e. whether the Total Collateralization Ratio (TCR) is below the Critical Collateralization Ratio (CCR)).

## Opening a Trove from a Front End

We keep a list of all open troves sorted by collateralization ratio on chain, implemented as a linked list. Since finding the proper insertion point for a new trove (or an adjusted trove) would be computationally expensive naively, the relevant functions (like `BorrowerOperations.openTrove`) take a `_upperHint` and `_lowerHint`, to narrow the search.

We use `SortedTroves.findInsertPosition` to find these hints, which in turn needs _approximate_ hints, from `HintHelpers.getApproxHint`. This is involved, so we provide an example (in typescript):

```ts
// Amount of MUSD to borrow
const debtAmount = to1e18(2000)

// Amount of collateral (in BTC)
const assetAmount = to1e18(10)

// Compute hints using HintHelpers and SortedTroves

// Compute expected total debt by adding gas compensation and fee
const gasCompensation = await troveManager.MUSD_GAS_COMPENSATION()
const expectedFee = await troveManager.getBorrowingFeeWithDecay(debtAmount)
const expectedTotalDebt = debtAmount + expectedFee + gasCompensation

// Nominal CR is collateral * 1e20 / totalDebt
// Note that price is not included in this calculation
const nicr = (assetAmount * to1e18(100)) / expectedTotalDebt

// Get an approximate address hint from HintHelpers contract
const numTroves = Number(await sortedTroves.getSize())

// Use 15•sqrt(troves)
const numTrials = BigInt(Math.ceil(Math.sqrt(numTroves))) * 15n

// A source of noise, does not need to be cryptographically secure.
const randomSeed = Math.ceil(Math.random() * 100000)

const { 0: approxHint } = await hintHelpers.getApproxHint(
  nicr,
  numTrials,
  randomSeed,
)

// Use the approximate hint to get exact upper and lower hints
const { 0: upperHint, 1: lowerHint } = await sortedTroves.findInsertPosition(
  nicr,
  approxHint,
  approxHint,
)

await borrowerOperations
  .connect(carol.wallet)
  .openTrove(maxFeePercentage, debtAmount, upperHint, lowerHint, {
    value: assetAmount,
  })
```

## Definitions

_**Trove:**_ a collateralized debt position, bound to a single Ethereum address. Also referred to as a “CDP” in similar protocols.

_**Active collateral:**_ the amount of collateral recorded on a Trove’s struct

_**Active principal:**_ the amount of MUSD debt recorded on a Trove’s struct, not including any interest

_**Active interest:**_: the amount of MUSD interest recorded on a Trove's struct

_**Active debt:**_ the amount of MUSD debt recorded on a Trove’s struct (active principal plus active interest)

_**Entire collateral:**_ the sum of a Trove’s active collateral plus its pending collateral rewards accumulated from distributions

_**Entire debt:**_ the sum of a Trove’s active debt plus its pending debt rewards accumulated from distributions

_**Individual collateralization ratio (ICR):**_ a Trove's ICR is the ratio of the dollar value of its entire collateral at the current collateral:USD price, to its entire debt

_**Nominal collateralization ratio (nominal ICR, NICR):**_ a Trove's nominal ICR is its entire collateral (in collateral) multiplied by 100e18 and divided by its entire debt.

_**Entire system collateral:**_ the sum of the collateral in the ActivePool and DefaultPool

_**Entire system debt:**_ the sum of the debt in the ActivePool and DefaultPool

_**Total collateralization ratio (TCR):**_ the ratio of the dollar value of the entire system collateral at the current collateral:USD price, to the entire system debt

_**Critical collateralization ratio (CCR):**_ 150%. When the TCR is below the CCR, the system enters Recovery Mode.

_**Redemption:**_ the act of swapping MUSD tokens with the system, in return for an equivalent value of collateral. Any account with an MUSD token balance may redeem them, regardless of whether they are a borrower.

_**Liquidation:**_ the act of force-closing an undercollateralized Trove and redistributing its collateral and debt. When the Stability Pool is sufficiently large, the liquidated debt is offset with the Stability Pool, and the collateral distributed to depositors. If the liquidated debt can not be offset with the Pool, the system redistributes the liquidated collateral and debt directly to the active Troves with >110% collateralization ratio.

Liquidation functionality is permissionless and publically available - anyone may liquidate an undercollateralized Trove, or batch liquidate Troves in ascending order of collateralization ratio.

_**Collateral Surplus:**_ The difference between the dollar value of a Troves's collateral, and the dollar value of its MUSD debt. In a full liquidation, this is the net gain earned by the recipients of the liquidation.

_**Offset:**_ cancellation of liquidated debt with MUSD in the Stability Pool, and assignment of liquidated collateral to Stability Pool depositors, in proportion to their deposit.

_**Gas compensation:**_ A refund, in MUSD and collateral, automatically paid to the caller of a liquidation function, intended to at least cover the gas cost of the transaction. Designed to ensure that liquidators are not dissuaded by potentially high gas costs.<|MERGE_RESOLUTION|>--- conflicted
+++ resolved
@@ -315,7 +315,6 @@
 
 Someone's full debt can be cancelled in this way. For example, if Carol redeemed $1000 instead of $50, then Alice's debt would be fully paid, and she would be left with $300 worth of collateral. The remaining collateral is sent to the `CollSurplusPool`. Alice can collect it by calling `BorrowerOperations.claimCollateral`.
 
-<<<<<<< HEAD
 The `minNetDebt` value is used to prevent the list of active loans being filled up with nearly empty troves, filling the sorted loans list with lots of nearly empty troves could be used to cause redemption requests to fail by running out of gas. Note that the redemption amount must leave the loan with a debt level greater than the `minNetDebt` value, this is initialised at 1800 MUSD but can be changed through governance, it can be increased or reduced as low as 50 MUSD.
 
 #### Partial Loan Redemption
@@ -345,7 +344,7 @@
 4. Redemption fee is sent to PCV
 5. Borrowers excess BTC is sent to the CollSurplusPool
 6. Liquidation reserve is burnt
-=======
+
 #### Prerequisites
 - The Total Collateral Ratio (TCR) must be above the Minimum Collateral Ratio (MCR)
 - The redeemer must have sufficient MUSD balance
@@ -414,7 +413,6 @@
   - Ensure hints are up to date
   - Consider splitting large redemptions into smaller amounts
   - Use the `truncatedAmount` from `getRedemptionHints` to know the maximum redeemable amount
->>>>>>> d0f2e5f3
 
 ## Supporting Ideas
 
@@ -557,11 +555,7 @@
 
 ### Core Smart Contracts
 
-<<<<<<< HEAD
-`MUSD.sol` - the stablecoin token contract, which implements the ERC20 fungible token standard in conjunction with EIP-2612 and a mechanism that blocks (accidental) transfers to addresses like the StabilityPool and address(0) that are not supposed to receive funds through direct transfers. The contract mints, burns and transfers MUSD tokens.
-=======
 `MUSD.sol` - the stablecoin token contract, which implements the ERC20 fungible token standard in conjunction with EIP-2612. The contract mints, burns and transfers mUSD tokens.
->>>>>>> d0f2e5f3
 
 `BorrowerOperations.sol` - contains the basic operations by which borrowers interact with their Trove: Trove creation, collateral top-up / withdrawal, stablecoin issuance and repayment. BorrowerOperations functions call in to TroveManager, telling it to update Trove state, where necessary. BorrowerOperations functions also call in to the various Pools, telling them to move collateral/Tokens between Pools or between Pool <> user, where necessary.
 
