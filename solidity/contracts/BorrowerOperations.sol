// SPDX-License-Identifier: MIT

pragma solidity ^0.8.24;

import "./dependencies/CheckContract.sol";
import "./dependencies/LiquityBase.sol";
import "./dependencies/SendCollateral.sol";
import "./interfaces/IBorrowerOperations.sol";
import "./interfaces/ICollSurplusPool.sol";
import "./interfaces/IInterestRateManager.sol";
import "./interfaces/IPCV.sol";
import "./interfaces/ISortedTroves.sol";
import "./interfaces/ITroveManager.sol";
import "./token/IMUSD.sol";
<<<<<<< HEAD
import "@openzeppelin/contracts-upgradeable/proxy/utils/Initializable.sol";
import "@openzeppelin/contracts-upgradeable/access/OwnableUpgradeable.sol";
=======
import "@openzeppelin/contracts/access/Ownable.sol";
import "@openzeppelin/contracts/utils/cryptography/ECDSA.sol";
import "@openzeppelin/contracts/utils/cryptography/EIP712.sol";
>>>>>>> effc464c

contract BorrowerOperations is
    CheckContract,
<<<<<<< HEAD
    IBorrowerOperations,
    Initializable,
    LiquityBase,
    OwnableUpgradeable,
    SendCollateral
=======
    SendCollateral,
    IBorrowerOperations,
    EIP712
>>>>>>> effc464c
{
    using ECDSA for bytes32;

    /* --- Variable container structs  ---

    Used to hold, return and assign variables inside a function, in order to avoid the error:
    "CompilerError: Stack too deep". */

    struct LocalVariables_adjustTrove {
        uint256 price;
        uint256 collChange;
        uint256 netDebtChange;
        bool isCollIncrease;
        uint256 debt;
        uint256 coll;
        uint256 oldICR;
        uint256 newICR;
        uint256 newTCR;
        uint256 fee;
        uint256 newColl;
        uint256 newPrincipal;
        uint256 newInterest;
        uint256 stake;
        uint256 interestOwed;
        uint256 principalAdjustment;
        uint256 interestAdjustment;
        bool isRecoveryMode;
    }

    struct LocalVariables_openTrove {
        uint256 price;
        uint256 fee;
        uint256 netDebt;
        uint256 compositeDebt;
        uint256 ICR;
        uint256 NICR;
        uint256 stake;
        uint256 arrayIndex;
    }

    struct ContractsCache {
        ITroveManager troveManager;
        IActivePool activePool;
        IMUSD musd;
        IInterestRateManager interestRateManager;
    }

    struct OpenTrove {
        address borrower;
        uint256 maxFeePercentage;
        uint256 debtAmount;
        uint256 assetAmount;
        address upperHint;
        address lowerHint;
        uint256 nonce;
        uint256 deadline;
    }

    enum BorrowerOperation {
        openTrove,
        closeTrove,
        adjustTrove
    }

    string public constant name = "BorrowerOperations";

    string private constant SIGNING_DOMAIN = "BorrowerOperations";
    string private constant SIGNATURE_VERSION = "1";

    mapping(address => uint256) private _nonces;

    bytes32 private constant OPEN_TROVE_TYPEHASH =
        keccak256(
            "OpenTrove(address borrower,uint256 maxFeePercentage,uint256 debtAmount,uint256 assetAmount,address upperHint,address lowerHint,uint256 nonce,uint256 deadline)"
        );

    // refinancing fee is always a percentage of the borrowing (issuance) fee
    uint8 public refinancingFeePercentage;
    uint256[50] private __gap;

    // --- Connected contract declarations ---

    ITroveManager public troveManager;

    address public gasPoolAddress;
    address public pcvAddress;
    address public stabilityPoolAddress;

    ICollSurplusPool public collSurplusPool;

    IMUSD public musd;
    IPCV public pcv;
    IInterestRateManager public interestRateManager;

    // A doubly linked list of Troves, sorted by their collateral ratios
    ISortedTroves public sortedTroves;

    modifier onlyGovernance() {
        require(
            msg.sender == pcv.council() || msg.sender == pcv.treasury(),
            "BorrowerOps: Only governance can call this function"
        );
        _;
    }

<<<<<<< HEAD
    function initialize(address _owner) external virtual initializer {
        __Ownable_init_unchained(_owner);
        refinancingFeePercentage = 20;
    }
=======
    constructor()
        Ownable(msg.sender)
        EIP712(SIGNING_DOMAIN, SIGNATURE_VERSION)
    {}
>>>>>>> effc464c

    // Calls on PCV behalf
    function mintBootstrapLoanFromPCV(uint256 _musdToMint) external {
        require(
            msg.sender == pcvAddress,
            "BorrowerOperations: caller must be PCV"
        );
        musd.mint(pcvAddress, _musdToMint);
    }

    function burnDebtFromPCV(uint256 _musdToBurn) external virtual {
        require(
            msg.sender == pcvAddress,
            "BorrowerOperations: caller must be PCV"
        );
        musd.burn(pcvAddress, _musdToBurn);
    }

    // --- Borrower Trove Operations ---
    function openTrove(
        uint256 _maxFeePercentage,
        uint256 _debtAmount,
        uint256 _assetAmount,
        address _upperHint,
        address _lowerHint
    ) external payable override {
        _openTrove(
            msg.sender,
            _maxFeePercentage,
            _debtAmount,
            _assetAmount,
            _upperHint,
            _lowerHint
        );
    }

    function openTroveWithSignature(
        uint256 _maxFeePercentage,
        uint256 _debtAmount,
        uint256 _assetAmount,
        address _upperHint,
        address _lowerHint,
        address _borrower,
        bytes memory _signature,
        uint256 _deadline
    ) external payable override {
        // solhint-disable not-rely-on-time
        require(block.timestamp <= _deadline, "Signature expired");
        uint256 nonce = _nonces[_borrower];
        OpenTrove memory openTroveData = OpenTrove({
            borrower: _borrower,
            maxFeePercentage: _maxFeePercentage,
            debtAmount: _debtAmount,
            assetAmount: _assetAmount,
            upperHint: _upperHint,
            lowerHint: _lowerHint,
            nonce: nonce,
            deadline: _deadline
        });

        bytes32 digest = _hashTypedDataV4(
            keccak256(
                abi.encode(
                    OPEN_TROVE_TYPEHASH,
                    openTroveData.borrower,
                    openTroveData.maxFeePercentage,
                    openTroveData.debtAmount,
                    openTroveData.assetAmount,
                    openTroveData.upperHint,
                    openTroveData.lowerHint,
                    openTroveData.nonce,
                    openTroveData.deadline
                )
            )
        );

        address recoveredAddress = ECDSA.recover(digest, _signature);
        require(recoveredAddress == _borrower, "Invalid signature");

        _nonces[_borrower]++;

        _openTrove(
            _borrower,
            _maxFeePercentage,
            _debtAmount,
            _assetAmount,
            _upperHint,
            _lowerHint
        );
    }

    // Send collateral to a trove
    function addColl(
        uint256 _assetAmount,
        address _upperHint,
        address _lowerHint
    ) external payable override {
        _assetAmount = msg.value;
        _adjustTrove(
            msg.sender,
            0,
            0,
            false,
            _assetAmount,
            _upperHint,
            _lowerHint,
            0
        );
    }

    // Send collateral to a trove. Called by only the Stability Pool.
    function moveCollateralGainToTrove(
        address _borrower,
        uint256 _assetAmount,
        address _upperHint,
        address _lowerHint
    ) external payable override {
        _requireCallerIsStabilityPool();
        _assetAmount = msg.value;
        _adjustTrove(
            _borrower,
            0,
            0,
            false,
            _assetAmount,
            _upperHint,
            _lowerHint,
            0
        );
    }

    // Withdraw collateral from a trove
    function withdrawColl(
        uint256 _amount,
        address _upperHint,
        address _lowerHint
    ) external override {
        _adjustTrove(
            msg.sender,
            _amount,
            0,
            false,
            0,
            _upperHint,
            _lowerHint,
            0
        );
    }

    // Withdraw mUSD tokens from a trove: mint new mUSD tokens to the owner, and increase the trove's principal accordingly
    function withdrawMUSD(
        uint256 _maxFeePercentage,
        uint256 _amount,
        address _upperHint,
        address _lowerHint
    ) external override {
        _adjustTrove(
            msg.sender,
            0,
            _amount,
            true,
            0,
            _upperHint,
            _lowerHint,
            _maxFeePercentage
        );
    }

    // Repay mUSD tokens to a Trove: Burn the repaid mUSD tokens, and reduce the trove's debt accordingly
    function repayMUSD(
        uint256 _amount,
        address _upperHint,
        address _lowerHint
    ) external override {
        _adjustTrove(
            msg.sender,
            0,
            _amount,
            false,
            0,
            _upperHint,
            _lowerHint,
            0
        );
    }

    function closeTrove() external override {
        ITroveManager troveManagerCached = troveManager;
        IActivePool activePoolCached = activePool;
        IMUSD musdTokenCached = musd;
        bool canMint = musdTokenCached.mintList(address(this));

        troveManagerCached.updateSystemAndTroveInterest(msg.sender);

        _requireTroveisActive(troveManagerCached, msg.sender);
        uint256 price = priceFeed.fetchPrice();
        if (canMint) {
            _requireNotInRecoveryMode(price);
        }

        troveManagerCached.applyPendingRewards(msg.sender);

        uint256 coll = troveManagerCached.getTroveColl(msg.sender);
        uint256 debt = troveManagerCached.getTroveDebt(msg.sender);
        uint256 interestOwed = troveManagerCached.getTroveInterestOwed(
            msg.sender
        );

        _requireSufficientMUSDBalance(
            musdTokenCached,
            msg.sender,
            debt - MUSD_GAS_COMPENSATION
        );
        if (canMint) {
            uint256 newTCR = _getNewTCRFromTroveChange(
                coll,
                false,
                debt,
                false,
                price
            );
            _requireNewTCRisAboveCCR(newTCR);
        }

        troveManagerCached.removeStake(msg.sender);
        troveManagerCached.closeTrove(msg.sender);

        // slither-disable-next-line reentrancy-events
        emit TroveUpdated(
            msg.sender,
            0,
            0,
            0,
            0,
            uint8(BorrowerOperation.closeTrove)
        );

        // Decrease the active pool debt by the principal (subtracting interestOwed from the total debt)
        activePoolCached.decreaseDebt(
            debt - MUSD_GAS_COMPENSATION - interestOwed,
            interestOwed
        );

        // Burn the repaid mUSD from the user's balance
        musdTokenCached.burn(msg.sender, debt - MUSD_GAS_COMPENSATION);

        // Burn the gas compensation from the gas pool
        _repayMUSD(
            activePoolCached,
            musdTokenCached,
            gasPoolAddress,
            MUSD_GAS_COMPENSATION,
            0
        );

        // Send the collateral back to the user
        activePoolCached.sendCollateral(msg.sender, coll);
    }

    function refinance(uint256 _maxFeePercentage) external override {
        ITroveManager troveManagerCached = troveManager;
        IInterestRateManager interestRateManagerCached = interestRateManager;
        _requireTroveisActive(troveManagerCached, msg.sender);
        troveManagerCached.updateSystemAndTroveInterest(msg.sender);

        uint16 oldRate = troveManagerCached.getTroveInterestRate(msg.sender);
        uint256 oldInterest = troveManagerCached.getTroveInterestOwed(
            msg.sender
        );
        uint256 oldDebt = troveManagerCached.getTroveDebt(msg.sender);
        uint256 amount = (refinancingFeePercentage * oldDebt) / 100;
        uint256 fee = _triggerBorrowingFee(
            troveManagerCached,
            musd,
            amount,
            _maxFeePercentage
        );
        // slither-disable-next-line unused-return
        troveManagerCached.increaseTroveDebt(msg.sender, fee);

        uint256 oldPrincipal = troveManagerCached.getTrovePrincipal(msg.sender);

        interestRateManagerCached.removeInterestFromRate(oldRate, oldInterest);
        interestRateManagerCached.removePrincipalFromRate(
            oldRate,
            oldPrincipal
        );
        uint16 newRate = interestRateManagerCached.interestRate();
        interestRateManagerCached.addInterestToRate(newRate, oldInterest);
        interestRateManagerCached.addPrincipalToRate(newRate, oldPrincipal);

        troveManagerCached.setTroveInterestRate(
            msg.sender,
            interestRateManagerCached.interestRate()
        );

        uint256 maxBorrowingCapacity = _calculateMaxBorrowingCapacity(
            troveManagerCached.getTroveColl(msg.sender),
            priceFeed.fetchPrice()
        );
        troveManagerCached.setTroveMaxBorrowingCapacity(
            msg.sender,
            maxBorrowingCapacity
        );

        // slither-disable-next-line reentrancy-events
        emit RefinancingFeePaid(msg.sender, fee);
    }

    function adjustTrove(
        uint256 _maxFeePercentage,
        uint256 _collWithdrawal,
        uint256 _debtChange,
        bool _isDebtIncrease,
        uint256 _assetAmount,
        address _upperHint,
        address _lowerHint
    ) external payable override {
        _assetAmount = msg.value;
        _adjustTrove(
            msg.sender,
            _collWithdrawal,
            _debtChange,
            _isDebtIncrease,
            _assetAmount,
            _upperHint,
            _lowerHint,
            _maxFeePercentage
        );
    }

    // Claim remaining collateral from a redemption or from a liquidation with ICR > MCR in Recovery Mode
    function claimCollateral() external override {
        // send collateral from CollSurplus Pool to owner
        collSurplusPool.claimColl(msg.sender);
    }

    function setAddresses(
        address _activePoolAddress,
        address _collSurplusPoolAddress,
        address _defaultPoolAddress,
        address _gasPoolAddress,
        address _interestRateManagerAddress,
        address _musdTokenAddress,
        address _pcvAddress,
        address _priceFeedAddress,
        address _sortedTrovesAddress,
        address _stabilityPoolAddress,
        address _troveManagerAddress
    ) external override onlyOwner {
        // This makes impossible to open a trove with zero withdrawn mUSD
        assert(MIN_NET_DEBT > 0);

        checkContract(_activePoolAddress);
        checkContract(_collSurplusPoolAddress);
        checkContract(_defaultPoolAddress);
        checkContract(_gasPoolAddress);
        checkContract(_interestRateManagerAddress);
        checkContract(_musdTokenAddress);
        checkContract(_pcvAddress);
        checkContract(_priceFeedAddress);
        checkContract(_sortedTrovesAddress);
        checkContract(_stabilityPoolAddress);
        checkContract(_troveManagerAddress);

        // slither-disable-start missing-zero-check
        activePool = IActivePool(_activePoolAddress);
        collSurplusPool = ICollSurplusPool(_collSurplusPoolAddress);
        defaultPool = IDefaultPool(_defaultPoolAddress);
        gasPoolAddress = _gasPoolAddress;
        interestRateManager = IInterestRateManager(_interestRateManagerAddress);
        musd = IMUSD(_musdTokenAddress);
        pcv = IPCV(_pcvAddress);
        pcvAddress = _pcvAddress;
        priceFeed = IPriceFeed(_priceFeedAddress);
        sortedTroves = ISortedTroves(_sortedTrovesAddress);
        stabilityPoolAddress = _stabilityPoolAddress;
        troveManager = ITroveManager(_troveManagerAddress);
        // slither-disable-end missing-zero-check

        emit ActivePoolAddressChanged(_activePoolAddress);
        emit CollSurplusPoolAddressChanged(_collSurplusPoolAddress);
        emit DefaultPoolAddressChanged(_defaultPoolAddress);
        emit GasPoolAddressChanged(_gasPoolAddress);
        emit MUSDTokenAddressChanged(_musdTokenAddress);
        emit PCVAddressChanged(_pcvAddress);
        emit PriceFeedAddressChanged(_priceFeedAddress);
        emit SortedTrovesAddressChanged(_sortedTrovesAddress);
        emit StabilityPoolAddressChanged(_stabilityPoolAddress);
        emit TroveManagerAddressChanged(_troveManagerAddress);

        renounceOwnership();
    }

    function setRefinancingFeePercentage(
        uint8 _refinanceFeePercentage
    ) external override onlyGovernance {
        require(
            _refinanceFeePercentage <= 100,
            "BorrowerOps: Refinancing fee percentage must be <= 100"
        );
        refinancingFeePercentage = _refinanceFeePercentage;
    }

    function getCompositeDebt(
        uint256 _debt
    ) external pure override returns (uint) {
        return _getCompositeDebt(_debt);
    }

    function getNonce(address user) public view returns (uint256) {
        return _nonces[user];
    }

    function _openTrove(
        address _borrower,
        uint256 _maxFeePercentage,
        uint256 _debtAmount,
        uint256 _assetAmount,
        address _upperHint,
        address _lowerHint
    ) internal {
        ContractsCache memory contractsCache = ContractsCache(
            troveManager,
            activePool,
            musd,
            interestRateManager
        );
        // slither-disable-next-line uninitialized-local
        LocalVariables_openTrove memory vars;

        vars.price = priceFeed.fetchPrice();
        bool isRecoveryMode = _checkRecoveryMode(vars.price);

        _requireValidMaxFeePercentage(_maxFeePercentage, isRecoveryMode);
        _requireTroveisNotActive(contractsCache.troveManager, _borrower);

        vars.fee;
        vars.netDebt = _debtAmount;

        if (!isRecoveryMode) {
            vars.fee = _triggerBorrowingFee(
                contractsCache.troveManager,
                contractsCache.musd,
                _debtAmount,
                _maxFeePercentage
            );
            vars.netDebt += vars.fee;
        }

        _requireAtLeastMinNetDebt(vars.netDebt);

        // ICR is based on the composite debt, i.e. the requested amount + borrowing fee + gas comp.
        vars.compositeDebt = _getCompositeDebt(vars.netDebt);
        assert(vars.compositeDebt > 0);

        // if BTC overwrite the asset value
        _assetAmount = msg.value;
        vars.ICR = LiquityMath._computeCR(
            _assetAmount,
            vars.compositeDebt,
            vars.price
        );
        vars.NICR = LiquityMath._computeNominalCR(
            _assetAmount,
            vars.compositeDebt
        );

        if (isRecoveryMode) {
            _requireICRisAboveCCR(vars.ICR);
        } else {
            _requireICRisAboveMCR(vars.ICR);
            uint256 newTCR = _getNewTCRFromTroveChange(
                _assetAmount,
                true,
                vars.compositeDebt,
                true,
                vars.price
            ); // bools: coll increase, debt increase
            _requireNewTCRisAboveCCR(newTCR);
        }

        contractsCache.troveManager.setTroveInterestRate(
            _borrower,
            contractsCache.interestRateManager.interestRate()
        );

        // Set the trove struct's properties
        contractsCache.troveManager.setTroveStatus(
            _borrower,
            ITroveManager.Status.active
        );
        // slither-disable-next-line unused-return
        contractsCache.troveManager.increaseTroveColl(_borrower, _assetAmount);
        // slither-disable-next-line unused-return
        contractsCache.troveManager.increaseTroveDebt(
            _borrower,
            vars.compositeDebt
        );

        // solhint-disable not-rely-on-time
        contractsCache.troveManager.setTroveLastInterestUpdateTime(
            _borrower,
            block.timestamp
        );
        // solhint-enable not-rely-on-time

        // Set trove's max borrowing capacity to the amount that would put it at 110% ICR
        uint256 maxBorrowingCapacity = _calculateMaxBorrowingCapacity(
            _assetAmount,
            vars.price
        );
        contractsCache.troveManager.setTroveMaxBorrowingCapacity(
            _borrower,
            maxBorrowingCapacity
        );

        contractsCache.troveManager.updateTroveRewardSnapshots(_borrower);
        vars.stake = contractsCache.troveManager.updateStakeAndTotalStakes(
            _borrower
        );

        sortedTroves.insert(_borrower, vars.NICR, _upperHint, _lowerHint);
        vars.arrayIndex = contractsCache.troveManager.addTroveOwnerToArray(
            _borrower
        );

        /*
         * Move the collateral to the Active Pool, and mint the amount to the borrower
         * If the user has insuffient tokens to do the transfer to the Active Pool an error will cause the transaction to revert.
         */
        _activePoolAddColl(contractsCache.activePool, _assetAmount);
        _withdrawMUSD(
            contractsCache.activePool,
            contractsCache.musd,
            _borrower,
            _debtAmount,
            vars.netDebt
        );
        // Move the mUSD gas compensation to the Gas Pool
        _withdrawMUSD(
            contractsCache.activePool,
            contractsCache.musd,
            gasPoolAddress,
            MUSD_GAS_COMPENSATION,
            MUSD_GAS_COMPENSATION
        );

        // slither-disable-start reentrancy-events
        emit TroveCreated(_borrower, vars.arrayIndex);

        emit TroveUpdated(
            _borrower,
            vars.compositeDebt,
            0,
            _assetAmount,
            vars.stake,
            uint8(BorrowerOperation.openTrove)
        );
        emit BorrowingFeePaid(_borrower, vars.fee);
        // slither-disable-end reentrancy-events
    }
    /*
     * _adjustTrove(): Alongside a debt change, this function can perform either a collateral top-up or a collateral withdrawal.
     *
     * It therefore expects either a positive msg.value, or a positive _collWithdrawal argument.
     *
     * If both are positive, it will revert.
     */
    function _adjustTrove(
        address _borrower,
        uint256 _collWithdrawal,
        uint256 _mUSDChange,
        bool _isDebtIncrease,
        uint256 _assetAmount,
        address _upperHint,
        address _lowerHint,
        uint256 _maxFeePercentage
    ) internal {
        ContractsCache memory contractsCache = ContractsCache(
            troveManager,
            activePool,
            musd,
            interestRateManager
        );

        contractsCache.troveManager.updateSystemAndTroveInterest(_borrower);

        // slither-disable-next-line uninitialized-local
        LocalVariables_adjustTrove memory vars;

        // Snapshot interest and principal before repayment so we can correctly adjust the active pool
        vars.interestOwed = contractsCache.troveManager.getTroveInterestOwed(
            _borrower
        );

        (vars.principalAdjustment, vars.interestAdjustment) = contractsCache
            .interestRateManager
            .calculateDebtAdjustment(vars.interestOwed, _mUSDChange);

        vars.price = priceFeed.fetchPrice();
        vars.isRecoveryMode = _checkRecoveryMode(vars.price);

        if (_isDebtIncrease) {
            _requireValidMaxFeePercentage(
                _maxFeePercentage,
                vars.isRecoveryMode
            );
            _requireNonZeroDebtChange(_mUSDChange);
        }
        _requireSingularCollChange(_collWithdrawal, _assetAmount);
        _requireNonZeroAdjustment(_collWithdrawal, _mUSDChange, _assetAmount);
        _requireTroveisActive(contractsCache.troveManager, _borrower);

        // Confirm the operation is either a borrower adjusting their own trove, or a pure collateral transfer from the Stability Pool to a trove
        assert(
            msg.sender == _borrower ||
                (msg.sender == stabilityPoolAddress &&
                    _assetAmount > 0 &&
                    _mUSDChange == 0)
        );

        contractsCache.troveManager.applyPendingRewards(_borrower);

        // Get the collChange based on whether or not collateral was sent in the transaction
        (vars.collChange, vars.isCollIncrease) = _getCollChange(
            _assetAmount,
            _collWithdrawal
        );

        vars.netDebtChange = _mUSDChange;

        // If the adjustment incorporates a principal increase and system is in Normal Mode, then trigger a borrowing fee
        if (_isDebtIncrease && !vars.isRecoveryMode) {
            vars.fee = _triggerBorrowingFee(
                contractsCache.troveManager,
                contractsCache.musd,
                _mUSDChange,
                _maxFeePercentage
            );
            vars.netDebtChange += vars.fee; // The raw debt change includes the fee
        }

        vars.debt = contractsCache.troveManager.getTroveDebt(_borrower);
        vars.coll = contractsCache.troveManager.getTroveColl(_borrower);

        // Get the trove's old ICR before the adjustment, and what its new ICR will be after the adjustment
        vars.oldICR = LiquityMath._computeCR(vars.coll, vars.debt, vars.price);
        vars.newICR = _getNewICRFromTroveChange(
            vars.coll,
            vars.debt,
            vars.collChange,
            vars.isCollIncrease,
            vars.netDebtChange,
            _isDebtIncrease,
            vars.price
        );
        assert(_collWithdrawal <= vars.coll);

        // Check the adjustment satisfies all conditions for the current system mode
        _requireValidAdjustmentInCurrentMode(
            vars.isRecoveryMode,
            _collWithdrawal,
            _isDebtIncrease,
            vars
        );

        // When the adjustment is a debt repayment, check it's a valid amount and that the caller has enough mUSD
        if (!_isDebtIncrease && _mUSDChange > 0) {
            _requireAtLeastMinNetDebt(
                _getNetDebt(vars.debt) - vars.netDebtChange
            );
            _requireValidMUSDRepayment(vars.debt, vars.netDebtChange);
            _requireSufficientMUSDBalance(
                contractsCache.musd,
                _borrower,
                vars.netDebtChange
            );
        }

        (
            vars.newColl,
            vars.newPrincipal,
            vars.newInterest
        ) = _updateTroveFromAdjustment(
            contractsCache.troveManager,
            _borrower,
            vars.collChange,
            vars.isCollIncrease,
            vars.netDebtChange,
            _isDebtIncrease
        );
        vars.stake = contractsCache.troveManager.updateStakeAndTotalStakes(
            _borrower
        );

        // Re-insert trove in to the sorted list
        uint256 newNICR = _getNewNominalICRFromTroveChange(
            vars.coll,
            vars.debt,
            vars.collChange,
            vars.isCollIncrease,
            vars.netDebtChange,
            _isDebtIncrease
        );
        sortedTroves.reInsert(_borrower, newNICR, _upperHint, _lowerHint);

        // slither-disable-next-line reentrancy-events
        emit TroveUpdated(
            _borrower,
            vars.newPrincipal,
            vars.newInterest,
            vars.newColl,
            vars.stake,
            uint8(BorrowerOperation.adjustTrove)
        );
        // slither-disable-next-line reentrancy-events
        emit BorrowingFeePaid(msg.sender, vars.fee);

        // Use the unmodified _mUSDChange here, as we don't send the fee to the user
        _moveTokensAndCollateralfromAdjustment(
            contractsCache.activePool,
            contractsCache.musd,
            msg.sender,
            vars.collChange,
            vars.isCollIncrease,
            _isDebtIncrease ? _mUSDChange : vars.principalAdjustment,
            vars.interestAdjustment,
            _isDebtIncrease,
            vars.netDebtChange
        );
    }

    // Issue the specified amount of mUSD to _account and increases the total active debt (_netDebtIncrease potentially includes a MUSDFee)
    function _withdrawMUSD(
        IActivePool _activePool,
        IMUSD _musd,
        address _account,
        uint256 _debtAmount,
        uint256 _netDebtIncrease
    ) internal {
        _activePool.increaseDebt(_netDebtIncrease, 0);
        _musd.mint(_account, _debtAmount);
    }

    // Burn the specified amount of MUSD from _account and decreases the total active debt
    function _repayMUSD(
        IActivePool _activePool,
        IMUSD _musd,
        address _account,
        uint256 _principal,
        uint256 _interest
    ) internal {
        _activePool.decreaseDebt(_principal, _interest);
        _musd.burn(_account, _principal + _interest);
    }

    function _moveTokensAndCollateralfromAdjustment(
        IActivePool _activePool,
        IMUSD _musd,
        address _borrower,
        uint256 _collChange,
        bool _isCollIncrease,
        uint256 _principalChange,
        uint256 _interestChange,
        bool _isDebtIncrease,
        uint256 _netDebtChange
    ) internal {
        if (_isDebtIncrease) {
            _withdrawMUSD(
                _activePool,
                _musd,
                _borrower,
                _principalChange,
                _netDebtChange
            );
        } else {
            _repayMUSD(
                _activePool,
                _musd,
                _borrower,
                _principalChange,
                _interestChange
            );
        }

        if (_isCollIncrease) {
            _activePoolAddColl(_activePool, _collChange);
        } else {
            _activePool.sendCollateral(_borrower, _collChange);
        }
    }

    // Send collateral to Active Pool and increase its recorded collateral balance
    function _activePoolAddColl(
        IActivePool _activePool,
        uint256 _amount
    ) internal {
        _sendCollateral(address(_activePool), _amount);
    }

    // Update trove's coll and debt based on whether they increase or decrease
    function _updateTroveFromAdjustment(
        ITroveManager _troveManager,
        address _borrower,
        uint256 _collChange,
        bool _isCollIncrease,
        uint256 _debtChange,
        bool _isDebtIncrease
    )
        internal
        returns (uint256 newColl, uint256 newPrincipal, uint256 newInterest)
    {
        newColl = (_isCollIncrease)
            ? _troveManager.increaseTroveColl(_borrower, _collChange)
            : _troveManager.decreaseTroveColl(_borrower, _collChange);

        if (_isDebtIncrease) {
            newPrincipal = _troveManager.increaseTroveDebt(
                _borrower,
                _debtChange
            );
        } else {
            (newPrincipal, newInterest) = _troveManager.decreaseTroveDebt(
                _borrower,
                _debtChange
            );
        }
    }

    // --- Helper functions ---

    function _triggerBorrowingFee(
        ITroveManager _troveManager,
        IMUSD _musd,
        uint256 _amount,
        uint256 _maxFeePercentage
    ) internal returns (uint) {
        _troveManager.decayBaseRateFromBorrowing(); // decay the baseRate state variable
        uint256 fee = _troveManager.getBorrowingFee(_amount);

        _requireUserAcceptsFee(fee, _amount, _maxFeePercentage);

        // Send fee to PCV contract
        _musd.mint(pcvAddress, fee);
        return fee;
    }

    function _requireNotInRecoveryMode(uint256 _price) internal view {
        require(
            !_checkRecoveryMode(_price),
            "BorrowerOps: Operation not permitted during Recovery Mode"
        );
    }

    function _requireTroveisNotActive(
        ITroveManager _troveManager,
        address _borrower
    ) internal view {
        ITroveManager.Status status = _troveManager.getTroveStatus(_borrower);
        require(
            status != ITroveManager.Status.active,
            "BorrowerOps: Trove is active"
        );
    }

    function _getNewTCRFromTroveChange(
        uint256 _collChange,
        bool _isCollIncrease,
        uint256 _debtChange,
        bool _isDebtIncrease,
        uint256 _price
    ) internal view returns (uint) {
        uint256 totalColl = getEntireSystemColl();
        uint256 totalDebt = getEntireSystemDebt();

        totalColl = _isCollIncrease
            ? totalColl + _collChange
            : totalColl - _collChange;
        totalDebt = _isDebtIncrease
            ? totalDebt + _debtChange
            : totalDebt - _debtChange;

        uint256 newTCR = LiquityMath._computeCR(totalColl, totalDebt, _price);
        return newTCR;
    }

    function _requireCallerIsStabilityPool() internal view {
        require(
            msg.sender == stabilityPoolAddress,
            "BorrowerOps: Caller is not Stability Pool"
        );
    }

    function _requireTroveisActive(
        ITroveManager _troveManager,
        address _borrower
    ) internal view {
        ITroveManager.Status status = _troveManager.getTroveStatus(_borrower);

        require(
            status == ITroveManager.Status.active,
            "BorrowerOps: Trove does not exist or is closed"
        );
    }

    /*
     * In Normal Mode, ensure:
     *
     * - The new ICR is above MCR
     * - The adjustment won't pull the TCR below CCR
     */
    function _requireValidAdjustmentInNormalMode(
        bool _isDebtIncrease,
        LocalVariables_adjustTrove memory _vars
    ) internal view {
        _requireICRisAboveMCR(_vars.newICR);
        _vars.newTCR = _getNewTCRFromTroveChange(
            _vars.collChange,
            _vars.isCollIncrease,
            _vars.netDebtChange,
            _isDebtIncrease,
            _vars.price
        );
        _requireNewTCRisAboveCCR(_vars.newTCR);
    }

    function _requireValidAdjustmentInCurrentMode(
        bool _isRecoveryMode,
        uint256 _collWithdrawal,
        bool _isDebtIncrease,
        LocalVariables_adjustTrove memory _vars
    ) internal view {
        if (_isRecoveryMode) {
            _requireValidAdjustmentInRecoveryMode(
                _collWithdrawal,
                _isDebtIncrease,
                _vars
            );
        } else {
            _requireValidAdjustmentInNormalMode(_isDebtIncrease, _vars);
        }
    }

    function _requireSufficientMUSDBalance(
        IMUSD _musd,
        address _borrower,
        uint256 _debtRepayment
    ) internal view {
        require(
            _musd.balanceOf(_borrower) >= _debtRepayment,
            "BorrowerOps: Caller doesnt have enough mUSD to make repayment"
        );
    }

    /*
     * In Recovery Mode, only allow:
     *
     * - Pure collateral top-up
     * - Pure debt repayment
     * - Collateral top-up with debt repayment
     * - A debt increase combined with a collateral top-up which makes the ICR
     * >= 150% and improves the ICR (and by extension improves the TCR).
     */
    function _requireValidAdjustmentInRecoveryMode(
        uint256 _collWithdrawal,
        bool _isDebtIncrease,
        LocalVariables_adjustTrove memory _vars
    ) internal pure {
        _requireNoCollWithdrawal(_collWithdrawal);
        if (_isDebtIncrease) {
            _requireICRisAboveCCR(_vars.newICR);
            _requireNewICRisAboveOldICR(_vars.newICR, _vars.oldICR);
        }
    }

    function _getCollChange(
        uint256 _collReceived,
        uint256 _requestedCollWithdrawal
    ) internal pure returns (uint256 collChange, bool isCollIncrease) {
        if (_collReceived != 0) {
            collChange = _collReceived;
            isCollIncrease = true;
        } else {
            collChange = _requestedCollWithdrawal;
        }
    }

    // Compute the new collateral ratio, considering the change in coll and debt. Assumes 0 pending rewards.
    function _getNewICRFromTroveChange(
        uint256 _coll,
        uint256 _debt,
        uint256 _collChange,
        bool _isCollIncrease,
        uint256 _debtChange,
        bool _isDebtIncrease,
        uint256 _price
    ) internal pure returns (uint) {
        (uint256 newColl, uint256 newDebt) = _getNewTroveAmounts(
            _coll,
            _debt,
            _collChange,
            _isCollIncrease,
            _debtChange,
            _isDebtIncrease
        );
        uint256 newICR = LiquityMath._computeCR(newColl, newDebt, _price);
        return newICR;
    }

    function _getNewTroveAmounts(
        uint256 _coll,
        uint256 _debt,
        uint256 _collChange,
        bool _isCollIncrease,
        uint256 _debtChange,
        bool _isDebtIncrease
    ) internal pure returns (uint newColl, uint newDebt) {
        newColl = _isCollIncrease ? _coll + _collChange : _coll - _collChange;
        newDebt = _isDebtIncrease ? _debt + _debtChange : _debt - _debtChange;
    }

    // Compute the new collateral ratio, considering the change in coll and debt. Assumes 0 pending rewards.
    function _getNewNominalICRFromTroveChange(
        uint256 _coll,
        uint256 _debt,
        uint256 _collChange,
        bool _isCollIncrease,
        uint256 _debtChange,
        bool _isDebtIncrease
    ) internal pure returns (uint) {
        (uint256 newColl, uint256 newDebt) = _getNewTroveAmounts(
            _coll,
            _debt,
            _collChange,
            _isCollIncrease,
            _debtChange,
            _isDebtIncrease
        );

        return LiquityMath._computeNominalCR(newColl, newDebt);
    }

    function _calculateMaxBorrowingCapacity(
        uint256 _coll,
        uint256 _price
    ) internal pure returns (uint) {
        return (_coll * _price) / (110 * 1e16);
    }

    function _requireValidMaxFeePercentage(
        uint256 _maxFeePercentage,
        bool _isRecoveryMode
    ) internal pure {
        if (_isRecoveryMode) {
            require(
                _maxFeePercentage <= DECIMAL_PRECISION,
                "Max fee percentage must be less than or equal to 100%"
            );
        } else {
            require(
                _maxFeePercentage >= BORROWING_FEE_FLOOR &&
                    _maxFeePercentage <= DECIMAL_PRECISION,
                "Max fee percentage must be between 0.5% and 100%"
            );
        }
    }

    function _requireAtLeastMinNetDebt(uint256 _netDebt) internal pure {
        require(
            _netDebt >= MIN_NET_DEBT,
            "BorrowerOps: Trove's net debt must be greater than minimum"
        );
    }

    function _requireICRisAboveMCR(uint256 _newICR) internal pure {
        require(
            _newICR >= MCR,
            "BorrowerOps: An operation that would result in ICR < MCR is not permitted"
        );
    }

    function _requireICRisAboveCCR(uint256 _newICR) internal pure {
        require(
            _newICR >= CCR,
            "BorrowerOps: Operation must leave trove with ICR >= CCR"
        );
    }

    function _requireNewTCRisAboveCCR(uint256 _newTCR) internal pure {
        require(
            _newTCR >= CCR,
            "BorrowerOps: An operation that would result in TCR < CCR is not permitted"
        );
    }

    function _requireNonZeroDebtChange(uint256 _debtChange) internal pure {
        require(
            _debtChange > 0,
            "BorrowerOps: Debt increase requires non-zero debtChange"
        );
    }

    function _requireSingularCollChange(
        uint256 _collWithdrawal,
        uint256 _assetAmount
    ) internal pure {
        require(
            _assetAmount == 0 || _collWithdrawal == 0,
            "BorrowerOperations: Cannot withdraw and add coll"
        );
    }

    function _requireNonZeroAdjustment(
        uint256 _collWithdrawal,
        uint256 _debtChange,
        uint256 _assetAmount
    ) internal pure {
        require(
            _assetAmount != 0 || _collWithdrawal != 0 || _debtChange != 0,
            "BorrowerOps: There must be either a collateral change or a debt change"
        );
    }

    function _requireNoCollWithdrawal(uint256 _collWithdrawal) internal pure {
        require(
            _collWithdrawal == 0,
            "BorrowerOps: Collateral withdrawal not permitted Recovery Mode"
        );
    }

    function _requireNewICRisAboveOldICR(
        uint256 _newICR,
        uint256 _oldICR
    ) internal pure {
        require(
            _newICR >= _oldICR,
            "BorrowerOps: Cannot decrease your Trove's ICR in Recovery Mode"
        );
    }

    function _requireValidMUSDRepayment(
        uint256 _currentDebt,
        uint256 _debtRepayment
    ) internal pure {
        require(
            _debtRepayment <= _currentDebt - MUSD_GAS_COMPENSATION,
            "BorrowerOps: Amount repaid must not be larger than the Trove's debt"
        );
    }
}<|MERGE_RESOLUTION|>--- conflicted
+++ resolved
@@ -12,28 +12,20 @@
 import "./interfaces/ISortedTroves.sol";
 import "./interfaces/ITroveManager.sol";
 import "./token/IMUSD.sol";
-<<<<<<< HEAD
+
+import "@openzeppelin/contracts/utils/cryptography/ECDSA.sol";
+import "@openzeppelin/contracts-upgradeable/utils/cryptography/EIP712Upgradeable.sol";
 import "@openzeppelin/contracts-upgradeable/proxy/utils/Initializable.sol";
 import "@openzeppelin/contracts-upgradeable/access/OwnableUpgradeable.sol";
-=======
-import "@openzeppelin/contracts/access/Ownable.sol";
-import "@openzeppelin/contracts/utils/cryptography/ECDSA.sol";
-import "@openzeppelin/contracts/utils/cryptography/EIP712.sol";
->>>>>>> effc464c
 
 contract BorrowerOperations is
     CheckContract,
-<<<<<<< HEAD
     IBorrowerOperations,
     Initializable,
     LiquityBase,
+    EIP712Upgradeable,
     OwnableUpgradeable,
     SendCollateral
-=======
-    SendCollateral,
-    IBorrowerOperations,
-    EIP712
->>>>>>> effc464c
 {
     using ECDSA for bytes32;
 
@@ -139,17 +131,11 @@
         _;
     }
 
-<<<<<<< HEAD
     function initialize(address _owner) external virtual initializer {
         __Ownable_init_unchained(_owner);
+        __EIP712_init_unchained(SIGNING_DOMAIN, SIGNATURE_VERSION);
         refinancingFeePercentage = 20;
     }
-=======
-    constructor()
-        Ownable(msg.sender)
-        EIP712(SIGNING_DOMAIN, SIGNATURE_VERSION)
-    {}
->>>>>>> effc464c
 
     // Calls on PCV behalf
     function mintBootstrapLoanFromPCV(uint256 _musdToMint) external {
@@ -712,6 +698,7 @@
         emit BorrowingFeePaid(_borrower, vars.fee);
         // slither-disable-end reentrancy-events
     }
+
     /*
      * _adjustTrove(): Alongside a debt change, this function can perform either a collateral top-up or a collateral withdrawal.
      *
