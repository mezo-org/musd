// SPDX-License-Identifier: MIT

pragma solidity ^0.8.24;

import "../TroveManager.sol";

/* Tester contract inherits from TroveManager, and provides external functions
for testing the parent's internal functions. */

contract TroveManagerTester is TroveManager {
    function unprotectedDecayBaseRateFromBorrowing() external returns (uint) {
        baseRate = _calcDecayedBaseRate();
        assert(baseRate <= DECIMAL_PRECISION);

        _updateLastFeeOpTime();
        return baseRate;
    }

    function setLastFeeOpTimeToNow() external {
        // solhint-disable-next-line not-rely-on-time
        lastFeeOperationTime = block.timestamp;
    }

    function setBaseRate(uint256 _baseRate) external {
        baseRate = _baseRate;
    }

    function callInternalRemoveTroveOwner(address _troveOwner) external {
        uint256 troveOwnersArrayLength = TroveOwners.length;
        _removeTroveOwner(_troveOwner, troveOwnersArrayLength);
    }

<<<<<<< HEAD
    function callUpdateDefaultPoolInterest() external {
        _updateDefaultPoolInterest();
    }

    function callUpdateDebtWithInterest(address _borrower) external {
        _updateDebtWithInterest(_borrower);
    }

    function callUpdateSystemInterest(uint16 _rate) external {
        _updateSystemInterest(_rate);
    }

=======
>>>>>>> d9411550
    function minutesPassedSinceLastFeeOp() external view returns (uint) {
        return _minutesPassedSinceLastFeeOp();
    }

    function callGetRedemptionFee(
        uint256 _collateralDrawn
    ) external view returns (uint) {
        return _getRedemptionFee(_collateralDrawn);
    }

    function computeICR(
        uint256 _coll,
        uint256 _debt,
        uint256 _price
    ) external pure returns (uint) {
        return LiquityMath._computeCR(_coll, _debt, _price);
    }

    function getCollGasCompensation(
        uint256 _coll
    ) external pure returns (uint) {
        return _getCollGasCompensation(_coll);
    }

    function getMUSDGasCompensation() external pure returns (uint) {
        return MUSD_GAS_COMPENSATION;
    }

    function getCompositeDebt(uint256 _debt) external pure returns (uint) {
        return _getCompositeDebt(_debt);
    }

    function getActualDebtFromComposite(
        uint256 _debtVal
    ) external pure returns (uint) {
        return _getNetDebt(_debtVal);
    }
}<|MERGE_RESOLUTION|>--- conflicted
+++ resolved
@@ -30,8 +30,7 @@
         _removeTroveOwner(_troveOwner, troveOwnersArrayLength);
     }
 
-<<<<<<< HEAD
-    function callUpdateDefaultPoolInterest() external {
+   function callUpdateDefaultPoolInterest() external {
         _updateDefaultPoolInterest();
     }
 
@@ -42,9 +41,7 @@
     function callUpdateSystemInterest(uint16 _rate) external {
         _updateSystemInterest(_rate);
     }
-
-=======
->>>>>>> d9411550
+    
     function minutesPassedSinceLastFeeOp() external view returns (uint) {
         return _minutesPassedSinceLastFeeOp();
     }
