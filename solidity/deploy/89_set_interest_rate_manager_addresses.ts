import { DeployFunction } from "hardhat-deploy/dist/types"
import { HardhatRuntimeEnvironment } from "hardhat/types"
import {
  fetchAllDeployedContracts,
  setupDeploymentBoilerplate,
} from "../helpers/deploy-helpers"

const func: DeployFunction = async (hre: HardhatRuntimeEnvironment) => {
  const { execute, isHardhatNetwork } = await setupDeploymentBoilerplate(hre)

<<<<<<< HEAD
  const { pcv, troveManager } =
    await fetchAllDeployedContracts(isHardhatNetwork)

  await execute(
    "InterestRateManager",
    "setAddresses",
    await pcv.getAddress(),
    await troveManager.getAddress(),
  )
=======
  const { activePool, musd, interestRateManager, pcv, troveManager } =
    await fetchAllDeployedContracts(isHardhatNetwork)

  await interestRateManager
    .connect(deployer)
    .setAddresses(
      await activePool.getAddress(),
      musd.getAddress(),
      await pcv.getAddress(),
      await troveManager.getAddress(),
    )
>>>>>>> 934a4cb3
}

export default func

func.tags = ["SetAddresses", "SetInterestRateManagerAddresses"]
func.dependencies = ["InterestRateManager", "PCV", "TroveManager"]<|MERGE_RESOLUTION|>--- conflicted
+++ resolved
@@ -8,32 +8,26 @@
 const func: DeployFunction = async (hre: HardhatRuntimeEnvironment) => {
   const { execute, isHardhatNetwork } = await setupDeploymentBoilerplate(hre)
 
-<<<<<<< HEAD
-  const { pcv, troveManager } =
+  const { activePool, musd, pcv, troveManager } =
     await fetchAllDeployedContracts(isHardhatNetwork)
 
   await execute(
     "InterestRateManager",
     "setAddresses",
+    await activePool.getAddress(),
+    await musd.getAddress(),
     await pcv.getAddress(),
     await troveManager.getAddress(),
   )
-=======
-  const { activePool, musd, interestRateManager, pcv, troveManager } =
-    await fetchAllDeployedContracts(isHardhatNetwork)
-
-  await interestRateManager
-    .connect(deployer)
-    .setAddresses(
-      await activePool.getAddress(),
-      musd.getAddress(),
-      await pcv.getAddress(),
-      await troveManager.getAddress(),
-    )
->>>>>>> 934a4cb3
 }
 
 export default func
 
 func.tags = ["SetAddresses", "SetInterestRateManagerAddresses"]
-func.dependencies = ["InterestRateManager", "PCV", "TroveManager"]+func.dependencies = [
+  "ActivePool",
+  "MUSD",
+  "InterestRateManager",
+  "PCV",
+  "TroveManager",
+]